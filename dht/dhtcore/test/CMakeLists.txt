--- conflicted
+++ resolved
@@ -11,11 +11,8 @@
 # along with this program.  If not, see <http://www.gnu.org/licenses/>.
 set(Test_FILES
     VersionList_test.c
-<<<<<<< HEAD
     SwitchCompression_test.c
-=======
     NodeStore_test.c
->>>>>>> 3e6326c2
 )
 set(Test_LIBRARIES
     dht
