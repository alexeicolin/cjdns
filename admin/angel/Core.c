/* vim: set expandtab ts=4 sw=4: */
/*
 * You may redistribute this program and/or modify it under the terms of
 * the GNU General Public License as published by the Free Software Foundation,
 * either version 3 of the License, or (at your option) any later version.
 *
 * This program is distributed in the hope that it will be useful,
 * but WITHOUT ANY WARRANTY; without even the implied warranty of
 * MERCHANTABILITY or FITNESS FOR A PARTICULAR PURPOSE.  See the
 * GNU General Public License for more details.
 *
 * You should have received a copy of the GNU General Public License
 * along with this program.  If not, see <http://www.gnu.org/licenses/>.
 */
#include "admin/Admin.h"
#include "admin/AdminLog.h"
#include "admin/angel/Angel.h"
#include "admin/angel/Core.h"
#include "admin/angel/Core_admin.h"
#include "admin/angel/InterfaceWaiter.h"
#include "admin/angel/Hermes.h"
#include "admin/AuthorizedPasswords.h"
#include "benc/Int.h"
#include "benc/serialization/BencSerializer.h"
#include "benc/serialization/standard/StandardBencSerializer.h"
#include "crypto/AddressCalc.h"
#include "crypto/random/Random.h"
#include "crypto/random/libuv/LibuvEntropyProvider.h"
#include "dht/ReplyModule.h"
#include "dht/SerializationModule.h"
#include "dht/dhtcore/RouterModule.h"
#include "dht/dhtcore/RouterModule_admin.h"
#include "dht/dhtcore/RouteTracer.h"
#include "dht/dhtcore/SearchRunner.h"
#include "dht/dhtcore/SearchRunner_admin.h"
#include "dht/dhtcore/NodeStore_admin.h"
#include "dht/dhtcore/Janitor.h"
#include "interface/addressable/AddrInterface.h"
#include "interface/addressable/UDPAddrInterface.h"
#include "interface/UDPInterface_admin.h"
#ifdef HAS_ETH_INTERFACE
#include "interface/ETHInterface_admin.h"
#endif
#include "interface/tuntap/TUNInterface.h"
#include "interface/InterfaceConnector.h"
#include "interface/InterfaceController_admin.h"
#include "interface/FramingInterface.h"
#include "interface/ICMP6Generator.h"
#include "interface/RainflyClient.h"
#include "interface/RainflyClient_admin.h"
#include "interface/DNSServer.h"
#include "interface/addressable/PacketHeaderToUDPAddrInterface.h"
#include "io/ArrayReader.h"
#include "io/ArrayWriter.h"
#include "io/FileWriter.h"
#include "io/Reader.h"
#include "io/Writer.h"
#include "memory/Allocator.h"
#include "memory/MallocAllocator.h"
#include "net/Ducttape.h"
#include "net/DefaultInterfaceController.h"
#include "net/SwitchPinger.h"
#include "net/SwitchPinger_admin.h"
#include "switch/SwitchCore.h"
#include "tunnel/IpTunnel.h"
#include "tunnel/IpTunnel_admin.h"
#include "util/events/Timeout.h"
#include "util/events/EventBase.h"
#include "util/events/Pipe.h"
#include "util/events/Timeout.h"
#include "util/log/FileWriterLog.h"
#include "util/log/IndirectLog.h"
#include "util/Security_admin.h"
#include "util/platform/netdev/NetDev.h"
#include "interface/SessionManager_admin.h"

#include <crypto_scalarmult_curve25519.h>

#include <stdlib.h>
#include <unistd.h>

// Failsafe: abort if more than 2^22 bytes are allocated (4MB)
#define ALLOCATOR_FAILSAFE (1<<22)

/** The number of nodes which we will keep track of. */
#define NODE_STORE_SIZE 8192

/** The number of milliseconds between attempting local maintenance searches. */
#define LOCAL_MAINTENANCE_SEARCH_MILLISECONDS 1000

/**
 * The number of milliseconds to pass between global maintainence searches.
 * These are searches for random targets which are used to discover new nodes.
 */
#define GLOBAL_MAINTENANCE_SEARCH_MILLISECONDS 30000

/**
 * The worst possible packet overhead.
 * assuming the packet needs to be handed off to another node
 * because we have no route to the destination.
 * and the CryptoAuths to both the destination and the handoff node are both timed out.
 */
#define WORST_CASE_OVERHEAD ( \
    /* TODO: Headers_IPv4_SIZE */ 20 \
    + Headers_UDPHeader_SIZE \
    + 4 /* Nonce */ \
    + 16 /* Poly1305 authenticator */ \
    + Headers_SwitchHeader_SIZE \
    + Headers_CryptoAuth_SIZE \
    + Headers_IP6Header_SIZE \
    + Headers_CryptoAuth_SIZE \
)

/** The default MTU, assuming the external MTU is 1492 (common for PPPoE DSL) */
#define DEFAULT_MTU ( \
    1492 \
  - WORST_CASE_OVERHEAD \
  + Headers_IP6Header_SIZE /* The OS subtracts the IP6 header. */ \
  + Headers_CryptoAuth_SIZE /* Linux won't let set the MTU below 1280.
  TODO: make sure we never hand off to a node for which the CA session is expired. */ \
)

static void parsePrivateKey(uint8_t privateKey[32],
                            struct Address* addr,
                            struct Except* eh)
{
    crypto_scalarmult_curve25519_base(addr->key, privateKey);
    AddressCalc_addressForPublicKey(addr->ip6.bytes, addr->key);
    if (!AddressCalc_validAddress(addr->ip6.bytes)) {
        Except_throw(eh, "Ip address outside of the FC00/8 range, invalid private key.");
    }
}

static void adminPing(Dict* input, void* vadmin, String* txid)
{
    Dict d = Dict_CONST(String_CONST("q"), String_OBJ(String_CONST("pong")), NULL);
    Admin_sendMessage(&d, txid, (struct Admin*) vadmin);
}

struct Context
{
    struct Allocator* allocator;
    struct Admin* admin;
    struct Log* logger;
    struct Hermes* hermes;
    struct EventBase* base;
    String* exitTxid;
};

static void adminMemory(Dict* input, void* vcontext, String* txid)
{
    struct Context* context = vcontext;
    Dict d = Dict_CONST(
        String_CONST("bytes"), Int_OBJ(MallocAllocator_bytesAllocated(context->allocator)), NULL
    );
    Admin_sendMessage(&d, txid, context->admin);
}

static void shutdown(void* vcontext)
{
    struct Context* context = vcontext;
    Allocator_free(context->allocator);
}

static void onAngelExitResponse(Dict* message, void* vcontext)
{
    struct Context* context = vcontext;
    Log_info(context->logger, "Angel stopped");
    Log_info(context->logger, "Exiting");
    Dict d = Dict_CONST(String_CONST("error"), String_OBJ(String_CONST("none")), NULL);
    Admin_sendMessage(&d, context->exitTxid, context->admin);
    Timeout_setTimeout(shutdown, context, 1, context->base, context->allocator);
}

static void adminExit(Dict* input, void* vcontext, String* txid)
{
    struct Context* context = vcontext;
    Log_info(context->logger, "Got request to exit");
    Log_info(context->logger, "Stopping angel");
    context->exitTxid = String_clone(txid, context->allocator);
    Dict angelExit = Dict_CONST(String_CONST("q"), String_OBJ(String_CONST("Angel_exit")), NULL);
    Hermes_callAngel(&angelExit,
                     onAngelExitResponse,
                     context,
                     context->allocator,
                     NULL,
                     context->hermes);
}

static void angelDied(struct Pipe* p, int status)
{
    exit(1);
}

static Dict* getInitialConfig(struct Interface* iface,
                              struct EventBase* eventBase,
                              struct Allocator* alloc,
                              struct Except* eh)
{
    struct Message* m = InterfaceWaiter_waitForData(iface, eventBase, alloc, eh);
    struct Reader* reader = ArrayReader_new(m->bytes, m->length, alloc);
    Dict* config = Dict_new(alloc);
    if (StandardBencSerializer_get()->parseDictionary(reader, alloc, config)) {
        Except_throw(eh, "Failed to parse initial configuration.");
    }

    return config;
}

void Core_initTunnel(String* desiredDeviceName,
                     struct Sockaddr* addr,
                     uint8_t addressPrefix,
                     struct Ducttape* dt,
                     struct Log* logger,
                     struct IpTunnel* ipTunnel,
                     struct EventBase* eventBase,
                     struct Allocator* alloc,
                     struct Except* eh)
{
    Log_debug(logger, "Initializing TUN device [%s]",
              (desiredDeviceName) ? desiredDeviceName->bytes : "<auto>");

    char assignedTunName[TUNInterface_IFNAMSIZ];
    char* desiredName = (desiredDeviceName) ? desiredDeviceName->bytes : NULL;
    struct Interface* tun =
        TUNInterface_new(desiredName, assignedTunName, eventBase, logger, eh, alloc);

    IpTunnel_setTunName(assignedTunName, ipTunnel);

    Ducttape_setUserInterface(dt, tun);

    NetDev_addAddress(assignedTunName, addr, addressPrefix, logger, eh);
    NetDev_setMTU(assignedTunName, DEFAULT_MTU, logger, eh);
}

/** This is a response from a call which is intended only to send information to the angel. */
static void angelResponse(Dict* resp, void* vNULL)
{
    // do nothing
}

/*
 * This process is started with 2 parameters, they must all be numeric in base 10.
 * toAngel the pipe which is used to send data back to the angel process.
 * fromAngel the pipe which is used to read incoming data from the angel.
 *
 * Upon initialization, this process will wait for an initial configuration to be sent to
 * it and then it will send an initial response.
 */
int Core_main(int argc, char** argv)
{
    struct Except* eh = NULL;

    if (argc != 3) {
        Except_throw(eh, "This is internal to cjdns and shouldn't started manually.");
    }

    struct Allocator* alloc = MallocAllocator_new(ALLOCATOR_FAILSAFE);
    struct Log* preLogger = FileWriterLog_new(stderr, alloc);
    struct EventBase* eventBase = EventBase_new(alloc);

    // -------------------- Setup the Pre-Logger ---------------------- //
    struct Log* logger = IndirectLog_new(alloc);
    IndirectLog_set(logger, preLogger);

    // -------------------- Setup the PRNG ---------------------- //
    struct Random* rand = LibuvEntropyProvider_newDefaultRandom(eventBase, logger, eh, alloc);

    // -------------------- Change Canary Value ---------------------- //
    MallocAllocator_setCanary(alloc, (long)Random_int64(rand));
    struct Allocator* tempAlloc = Allocator_child(alloc);


    // The first read inside of getInitialConfig() will begin it waiting.
    struct Pipe* angelPipe = Pipe_named(argv[2], eventBase, eh, alloc);
    angelPipe->logger = logger;
    angelPipe->onClose = angelDied;

    struct Interface* angelIface = FramingInterface_new(65535, &angelPipe->iface, alloc);

    Dict* config = getInitialConfig(angelIface, eventBase, tempAlloc, eh);

    struct Hermes* hermes = Hermes_new(angelIface, eventBase, logger, alloc);

    String* privateKeyHex = Dict_getString(config, String_CONST("privateKey"));
    Dict* adminConf = Dict_getDict(config, String_CONST("admin"));
    String* pass = Dict_getString(adminConf, String_CONST("pass"));
    String* bind = Dict_getString(adminConf, String_CONST("bind"));
    if (!(pass && privateKeyHex && bind)) {
        if (!pass) {
            Except_throw(eh, "Expected 'pass'");
        }
        if (!bind) {
            Except_throw(eh, "Expected 'bind'");
        }
        if (!privateKeyHex) {
            Except_throw(eh, "Expected 'privateKey'");
        }
        Except_throw(eh, "Expected 'pass', 'privateKey' and 'bind' in configuration.");
    }
    Log_keys(logger, "Starting core with admin password [%s]", pass->bytes);
    uint8_t privateKey[32];
    if (privateKeyHex->len != 64
        || Hex_decode(privateKey, 32, (uint8_t*) privateKeyHex->bytes, 64) != 32)
    {
        Except_throw(eh, "privateKey must be 64 bytes of hex.");
    }

    struct Sockaddr_storage bindAddr;
    if (Sockaddr_parse(bind->bytes, &bindAddr)) {
        Except_throw(eh, "bind address [%s] unparsable", bind->bytes);
    }

    struct AddrInterface* udpAdmin =
        UDPAddrInterface_new(eventBase, &bindAddr.addr, alloc, eh, logger);

    struct Admin* admin = Admin_new(udpAdmin, alloc, logger, eventBase, pass);

    char* boundAddr = Sockaddr_print(udpAdmin->addr, tempAlloc);
    Dict adminResponse = Dict_CONST(
        String_CONST("bind"), String_OBJ(String_CONST(boundAddr)), NULL
    );
    Dict response = Dict_CONST(
        String_CONST("error"), String_OBJ(String_CONST("none")), Dict_CONST(
        String_CONST("admin"), Dict_OBJ(&adminResponse), NULL
    ));
    // This always times out because the angel doesn't respond.
    Hermes_callAngel(&response, angelResponse, NULL, alloc, eh, hermes);

    // --------------------- Setup the Logger --------------------- //
    Dict* logging = Dict_getDict(config, String_CONST("logging"));
    String* logTo = Dict_getString(logging, String_CONST("logTo"));
    if (logTo && String_equals(logTo, String_CONST("stdout"))) {
        // do nothing, continue logging to stdout.
    } else {
        struct Log* adminLogger = AdminLog_registerNew(admin, alloc, rand);
        IndirectLog_set(logger, adminLogger);
        logger = adminLogger;
    }

    // CryptoAuth
    struct Address addr;
    parsePrivateKey(privateKey, &addr, eh);
    struct CryptoAuth* cryptoAuth = CryptoAuth_new(alloc, privateKey, eventBase, logger, rand);

    struct Sockaddr* myAddr = Sockaddr_fromBytes(addr.ip6.bytes, Sockaddr_AF_INET6, alloc);

    struct SwitchCore* switchCore = SwitchCore_new(logger, alloc);
    struct DHTModuleRegistry* registry = DHTModuleRegistry_new(alloc);
    ReplyModule_register(registry, alloc);


    struct NodeStore* nodeStore = NodeStore_new(&addr, NODE_STORE_SIZE, alloc, logger, rand);

    struct RouterModule* routerModule = RouterModule_register(registry,
                                                              alloc,
                                                              addr.key,
                                                              eventBase,
                                                              logger,
                                                              rand,
                                                              nodeStore);
    struct RouteTracer* routeTracer =
        RouteTracer_new(nodeStore, routerModule, addr.ip6.bytes, eventBase, logger, alloc);

    struct SearchRunner* searchRunner =
        SearchRunner_new(nodeStore, logger, eventBase, routerModule, addr.ip6.bytes, alloc);

    Janitor_new(LOCAL_MAINTENANCE_SEARCH_MILLISECONDS,
                GLOBAL_MAINTENANCE_SEARCH_MILLISECONDS,
                routerModule,
                nodeStore,
                searchRunner,
                routeTracer,
                logger,
                alloc,
                eventBase,
                rand);

    SerializationModule_register(registry, logger, alloc);

    struct IpTunnel* ipTun = IpTunnel_new(logger, eventBase, alloc, rand, hermes);

    struct Ducttape* dt = Ducttape_register(privateKey,
                                            registry,
                                            routerModule,
                                            searchRunner,
                                            switchCore,
                                            eventBase,
                                            alloc,
                                            logger,
                                            ipTun,
                                            rand);

    struct SwitchPinger* sp =
        SwitchPinger_new(&dt->switchPingerIf, eventBase, rand, logger, alloc);

    // Interfaces.
    struct InterfaceController* ifController =
        DefaultInterfaceController_new(cryptoAuth,
                                       switchCore,
                                       routerModule,
                                       logger,
                                       eventBase,
                                       sp,
                                       rand,
                                       alloc);

    // ------------------- DNS -------------------------//

    struct Sockaddr_storage rainflyAddr;
    Assert_true(!Sockaddr_parse("::", &rainflyAddr));
    struct AddrInterface* rainflyIface =
        UDPAddrInterface_new(eventBase, &rainflyAddr.addr, alloc, eh, logger);
    struct RainflyClient* rainfly = RainflyClient_new(rainflyIface, eventBase, rand, logger);
    Assert_true(!Sockaddr_parse("[fc00::1]:53", &rainflyAddr));
    struct AddrInterface* magicUDP =
        PacketHeaderToUDPAddrInterface_new(&dt->magicInterface, alloc, &rainflyAddr.addr);
    DNSServer_new(magicUDP, logger, rainfly);


    // ------------------- Register RPC functions ----------------------- //
    InterfaceController_admin_register(ifController, admin, alloc);
    SwitchPinger_admin_register(sp, admin, alloc);
    UDPInterface_admin_register(eventBase, alloc, logger, admin, ifController);
#ifdef HAS_ETH_INTERFACE
    ETHInterface_admin_register(eventBase, alloc, logger, admin, ifController);
#endif
    NodeStore_admin_register(nodeStore, admin, alloc);
    RouterModule_admin_register(routerModule, admin, alloc);
    SearchRunner_admin_register(searchRunner, admin, alloc);
    AuthorizedPasswords_init(admin, cryptoAuth, alloc);
    Admin_registerFunction("ping", adminPing, admin, false, NULL, admin);
    Core_admin_register(myAddr, dt, logger, ipTun, alloc, admin, eventBase);
    Security_admin_register(alloc, logger, admin);
    IpTunnel_admin_register(ipTun, admin, alloc);
    SessionManager_admin_register(dt->sessionManager, admin, alloc);
    RainflyClient_admin_register(rainfly, admin, alloc);

    struct Context* ctx = Allocator_clone(alloc, (&(struct Context) {
        .allocator = alloc,
        .admin = admin,
        .logger = logger,
        .hermes = hermes,
<<<<<<< HEAD
        .base = eventBase
=======
        .base = eventBase,
>>>>>>> e64f8eaa
    }));
    Admin_registerFunction("memory", adminMemory, ctx, false, NULL, admin);
    Admin_registerFunction("Core_exit", adminExit, ctx, true, NULL, admin);

    EventBase_beginLoop(eventBase);
    return 0;
}<|MERGE_RESOLUTION|>--- conflicted
+++ resolved
@@ -441,11 +441,7 @@
         .admin = admin,
         .logger = logger,
         .hermes = hermes,
-<<<<<<< HEAD
-        .base = eventBase
-=======
         .base = eventBase,
->>>>>>> e64f8eaa
     }));
     Admin_registerFunction("memory", adminMemory, ctx, false, NULL, admin);
     Admin_registerFunction("Core_exit", adminExit, ctx, true, NULL, admin);
