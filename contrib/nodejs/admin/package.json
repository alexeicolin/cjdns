{
  "name": "cjdns-admin",
<<<<<<< HEAD
  "description": "Admin panel for CJDNS",
  "version": "0.0.2",
=======
  "description": "Admin panel for cjdns",
  "version": "0.0.1",
>>>>>>> d8de6b70
  "dependencies": {
    "express": "3.x",
    "bencode": "x"
  }
}<|MERGE_RESOLUTION|>--- conflicted
+++ resolved
@@ -1,12 +1,7 @@
 {
   "name": "cjdns-admin",
-<<<<<<< HEAD
-  "description": "Admin panel for CJDNS",
+  "description": "Admin panel for cjdns",
   "version": "0.0.2",
-=======
-  "description": "Admin panel for cjdns",
-  "version": "0.0.1",
->>>>>>> d8de6b70
   "dependencies": {
     "express": "3.x",
     "bencode": "x"
